--- conflicted
+++ resolved
@@ -129,12 +129,9 @@
       end
 
       def upgrade_content!(mime_list, target_node)
-<<<<<<< HEAD
-        target_node[:content] ||= {}
-=======
->>>>>>> 347f9da3
         schema = target_node[:schema]
         return if mime_list.empty? || schema.nil?
+        target_node[:content] ||= {}
         target_node.merge!(content: {})
 
         mime_list.each do |mime_type|
