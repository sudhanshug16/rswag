--- conflicted
+++ resolved
@@ -1,227 +1,220 @@
 # frozen_string_literal: true
 
-require 'open_api/rswag/specs/example_group_helpers'
-
-<<<<<<< HEAD
+require 'rswag/specs/example_group_helpers'
+
+module Rswag
+  module Specs
+
     RSpec.describe ExampleGroupHelpers do
       subject { double('example_group') }
-=======
-module OpenApi
-  module Rswag
-    module Specs
-      describe ExampleGroupHelpers do
-        subject { double('example_group') }
->>>>>>> f331e064
-
-        before do
-          subject.extend ExampleGroupHelpers
-          allow(subject).to receive(:describe)
-          allow(subject).to receive(:context)
-          allow(subject).to receive(:metadata).and_return(api_metadata)
-        end
-        let(:api_metadata) { {} }
-
-        describe '#path(path)' do
-          before { subject.path('/blogs') }
-
-          it "delegates to 'describe' with 'path' metadata" do
-            expect(subject).to have_received(:describe).with(
-                '/blogs', path_item: { template: '/blogs' }
-            )
-          end
-        end
-
-<<<<<<< HEAD
+
+      before do
+        subject.extend ExampleGroupHelpers
+        allow(subject).to receive(:describe)
+        allow(subject).to receive(:context)
+        allow(subject).to receive(:metadata).and_return(api_metadata)
+      end
+      let(:api_metadata) { {} }
+
+      describe '#path(path)' do
+        before { subject.path('/blogs') }
+
+        it "delegates to 'describe' with 'path' metadata" do
+          expect(subject).to have_received(:describe).with(
+            '/blogs', path_item: { template: '/blogs' }
+          )
+        end
+      end
+
       describe '#get|post|patch|put|delete|head|options|trace(verb, summary)' do
         before { subject.post('Creates a blog') }
-=======
-        describe '#get|post|patch|put|delete|head(verb, summary)' do
-          before { subject.post('Creates a blog') }
->>>>>>> f331e064
-
-          it "delegates to 'describe' with 'operation' metadata" do
-            expect(subject).to have_received(:describe).with(
-                :post, operation: { verb: :post, summary: 'Creates a blog' }
+
+        it "delegates to 'describe' with 'operation' metadata" do
+          expect(subject).to have_received(:describe).with(
+            :post, operation: { verb: :post, summary: 'Creates a blog' }
+          )
+        end
+      end
+
+      describe '#tags|description|operationId|consumes|produces|schemes|deprecated(value)' do
+        before do
+          subject.tags('Blogs', 'Admin')
+          subject.description('Some description')
+          subject.operationId('createBlog')
+          subject.consumes('application/json', 'application/xml')
+          subject.produces('application/json', 'application/xml')
+          subject.schemes('http', 'https')
+          subject.deprecated(true)
+        end
+        let(:api_metadata) { { operation: {} } }
+
+        it "adds to the 'operation' metadata" do
+          expect(api_metadata[:operation]).to match(
+            tags: [ 'Blogs', 'Admin' ],
+            description: 'Some description',
+            operationId: 'createBlog',
+            consumes: [ 'application/json', 'application/xml' ],
+            produces: [ 'application/json', 'application/xml' ],
+            schemes: [ 'http', 'https' ],
+            deprecated: true
+          )
+        end
+      end
+
+      describe '#tags|description|operationId|consumes|produces|schemes|deprecated|security(value)' do
+        before do
+          subject.tags('Blogs', 'Admin')
+          subject.description('Some description')
+          subject.operationId('createBlog')
+          subject.consumes('application/json', 'application/xml')
+          subject.produces('application/json', 'application/xml')
+          subject.schemes('http', 'https')
+          subject.deprecated(true)
+          subject.security(api_key: [])
+        end
+        let(:api_metadata) { { operation: {} } }
+
+        it "adds to the 'operation' metadata" do
+          expect(api_metadata[:operation]).to match(
+            tags: [ 'Blogs', 'Admin' ],
+            description: 'Some description',
+            operationId: 'createBlog',
+            consumes: [ 'application/json', 'application/xml' ],
+            produces: [ 'application/json', 'application/xml' ],
+            schemes: [ 'http', 'https' ],
+            deprecated: true,
+            security: { api_key: [] }
+          )
+        end
+      end
+
+      ## OA3
+      # describe '#request_body_json(schema)' do
+      #   let(:api_metadata) { { path_item: {}, operation: {} } } # i.e. operation defined
+      #   context 'when required is not supplied' do
+      #     before { subject.request_body_json(schema: { type: 'object' }) }
+
+      #     it 'adds required true by default' do
+      #       expect(api_metadata[:operation][:requestBody]).to match(
+      #                                                             required: true, content: { 'application/json' => { schema: { type: 'object' } } }
+      #                                                         )
+      #     end
+      #   end
+
+      #   context 'when required is supplied' do
+      #     before { subject.request_body_json(schema: { type: 'object' }, required: false) }
+
+      #     it 'adds required false' do
+      #       expect(api_metadata[:operation][:requestBody]).to match(
+      #                                                             required: false, content: { 'application/json' => { schema: { type: 'object' } } }
+      #                                                         )
+      #     end
+      #   end
+
+      #   context 'when required is supplied' do
+      #     before { subject.request_body_json(schema: { type: 'object' }, description: 'my description') }
+
+      #     it 'adds description' do
+      #       expect(api_metadata[:operation][:requestBody]).to match(
+      #                                                             description: 'my description', required: true, content: { 'application/json' => { schema: { type: 'object' } } }
+      #                                                         )
+      #     end
+      #   end
+      # end
+
+      describe '#parameter(attributes)' do
+
+        context "when called at the 'path' level" do
+          before { subject.parameter(name: :blog, in: :body, schema: { type: 'object' }) }
+          let(:api_metadata) { { path_item: {} } } # i.e. operation not defined yet
+
+          it "adds to the 'path_item parameters' metadata" do
+            expect(api_metadata[:path_item][:parameters]).to match(
+              [ name: :blog, in: :body, schema: { type: 'object' } ]
             )
           end
         end
 
-        describe '#tags|description|operationId|consumes|produces|schemes|deprecated(value)' do
-          before do
-            subject.tags('Blogs', 'Admin')
-            subject.description('Some description')
-            subject.operationId('createBlog')
-            subject.consumes('application/json', 'application/xml')
-            subject.produces('application/json', 'application/xml')
-            subject.schemes('http', 'https')
-            subject.deprecated(true)
-          end
+        context "when called at the 'operation' level" do
+          before { subject.parameter(name: :blog, in: :body, schema: { type: 'object' }) }
+          let(:api_metadata) { { path_item: {}, operation: {} } } # i.e. operation defined
+
+          it "adds to the 'operation parameters' metadata" do
+            expect(api_metadata[:operation][:parameters]).to match(
+              [ name: :blog, in: :body, schema: { type: 'object' } ]
+            )
+          end
+        end
+
+        context "'path' parameter" do
+          before { subject.parameter(name: :id, in: :path) }
           let(:api_metadata) { { operation: {} } }
 
-          it "adds to the 'operation' metadata" do
-            expect(api_metadata[:operation]).to match(
-                                                    tags: %w[Blogs Admin],
-                                                    description: 'Some description',
-                                                    operationId: 'createBlog',
-                                                    consumes: ['application/json', 'application/xml'],
-                                                    produces: ['application/json', 'application/xml'],
-                                                    schemes: %w[http https],
-                                                    deprecated: true
-                                                )
-          end
-        end
-
-        describe '#tags|description|operationId|consumes|produces|schemes|deprecated|security(value)' do
-          before do
-            subject.tags('Blogs', 'Admin')
-            subject.description('Some description')
-            subject.operationId('createBlog')
-            subject.consumes('application/json', 'application/xml')
-            subject.produces('application/json', 'application/xml')
-            subject.schemes('http', 'https')
-            subject.deprecated(true)
-            subject.security(api_key: [])
-          end
+          it "automatically sets the 'required' flag" do
+            expect(api_metadata[:operation][:parameters]).to match(
+              [ name: :id, in: :path, required: true ]
+            )
+          end
+        end
+
+        context "when 'in' parameter key is not defined" do
+          before { subject.parameter(name: :id) }
           let(:api_metadata) { { operation: {} } }
 
-          it "adds to the 'operation' metadata" do
-            expect(api_metadata[:operation]).to match(
-                                                    tags: %w[Blogs Admin],
-                                                    description: 'Some description',
-                                                    operationId: 'createBlog',
-                                                    consumes: ['application/json', 'application/xml'],
-                                                    produces: ['application/json', 'application/xml'],
-                                                    schemes: %w[http https],
-                                                    deprecated: true,
-                                                    security: { api_key: [] }
-                                                )
-          end
-        end
-
-        describe '#request_body_json(schema)' do
-          let(:api_metadata) { { path_item: {}, operation: {} } } # i.e. operation defined
-          context 'when required is not supplied' do
-            before { subject.request_body_json(schema: { type: 'object' }) }
-
-            it 'adds required true by default' do
-              expect(api_metadata[:operation][:requestBody]).to match(
-                                                                    required: true, content: { 'application/json' => { schema: { type: 'object' } } }
-                                                                )
-            end
-          end
-
-          context 'when required is supplied' do
-            before { subject.request_body_json(schema: { type: 'object' }, required: false) }
-
-            it 'adds required false' do
-              expect(api_metadata[:operation][:requestBody]).to match(
-                                                                    required: false, content: { 'application/json' => { schema: { type: 'object' } } }
-                                                                )
-            end
-          end
-
-          context 'when required is supplied' do
-            before { subject.request_body_json(schema: { type: 'object' }, description: 'my description') }
-
-            it 'adds description' do
-              expect(api_metadata[:operation][:requestBody]).to match(
-                                                                    description: 'my description', required: true, content: { 'application/json' => { schema: { type: 'object' } } }
-                                                                )
-            end
-          end
-        end
-
-        describe '#parameter(attributes)' do
-          context "when called at the 'path' level" do
-            before { subject.parameter(name: :blog, in: :body, schema: { type: 'object' }) }
-            let(:api_metadata) { { path_item: {} } } # i.e. operation not defined yet
-
-            it "adds to the 'path_item parameters' metadata" do
-              expect(api_metadata[:path_item][:parameters]).to match(
-                                                                   [name: :blog, in: :body, schema: { type: 'object' }]
-                                                               )
-            end
-          end
-
-          context "when called at the 'operation' level" do
-            before { subject.parameter(name: :blog, in: :body, schema: { type: 'object' }) }
-            let(:api_metadata) { { path_item: {}, operation: {} } } # i.e. operation defined
-
-            it "adds to the 'operation parameters' metadata" do
-              expect(api_metadata[:operation][:parameters]).to match(
-                                                                   [name: :blog, in: :body, schema: { type: 'object' }]
-                                                               )
-            end
-          end
-
-          context "'path' parameter" do
-            before { subject.parameter(name: :id, in: :path) }
-            let(:api_metadata) { { operation: {} } }
-
-            it "automatically sets the 'required' flag" do
-              expect(api_metadata[:operation][:parameters]).to match(
-                                                                   [name: :id, in: :path, required: true]
-                                                               )
-            end
-          end
-
-          context "when 'in' parameter key is not defined" do
-            before { subject.parameter(name: :id) }
-            let(:api_metadata) { { operation: {} } }
-
-            it "does not require the 'in' parameter key" do
-              expect(api_metadata[:operation][:parameters]).to match([name: :id])
-            end
-          end
-        end
-
-        describe '#response(code, description)' do
-          before { subject.response('201', 'success') }
-
-          it "delegates to 'context' with 'response' metadata" do
-            expect(subject).to have_received(:context).with(
-                'success', response: { code: '201', description: 'success' }
-            )
-          end
-        end
-
-        describe '#schema(value)' do
-          before { subject.schema(type: 'object') }
-          let(:api_metadata) { { response: {} } }
-
-          it "adds to the 'response' metadata" do
-            expect(api_metadata[:response][:content]['application/json'][:schema]).to match(type: 'object')
-          end
-        end
-
-        describe '#header(name, attributes)' do
-          before { subject.header('Date', type: 'string') }
-          let(:api_metadata) { { response: {} } }
-
-          it "adds to the 'response headers' metadata" do
-            expect(api_metadata[:response][:headers]).to match(
-                                                             'Date' => {schema: { type: 'string' }}
-                                                         )
-          end
-        end
-
-        describe '#examples(example)' do
-          let(:json_example) do
-            {
-                'application/json' => {
-                    foo: 'bar'
-                }
+          it "does not require the 'in' parameter key" do
+            expect(api_metadata[:operation][:parameters]).to match([ name: :id ])
+          end
+        end
+      end
+
+      describe '#response(code, description)' do
+        before { subject.response('201', 'success') }
+
+        it "delegates to 'context' with 'response' metadata" do
+          expect(subject).to have_received(:context).with(
+            'success', response: { code: '201', description: 'success' }
+          )
+        end
+      end
+
+      describe '#schema(value)' do
+        before { subject.schema(type: 'object') }
+        let(:api_metadata) { { response: {} } }
+
+        it "adds to the 'response' metadata" do
+          expect(api_metadata[:response][:schema]).to match(type: 'object')
+          ## OA3
+          # expect(api_metadata[:response][:content]['application/json'][:schema]).to match(type: 'object')
+        end
+      end
+
+      describe '#header(name, attributes)' do
+        before { subject.header('Date', type: 'string') }
+        let(:api_metadata) { { response: {} } }
+
+        it "adds to the 'response headers' metadata" do
+          expect(api_metadata[:response][:headers]).to match(
+            'Date' => { type: 'string' }
+          )
+        end
+      end
+
+      describe '#examples(example)' do
+        let(:json_example) do
+          {
+            'application/json' => {
+              foo: 'bar'
             }
-          end
-          let(:api_metadata) { { response: {} } }
-
-          before do
-            subject.examples(json_example)
-          end
-
-          it "adds to the 'response examples' metadata" do
-            expect(api_metadata[:response][:examples]).to eq(json_example)
-          end
+          }
+        end
+        let(:api_metadata) { { response: {} } }
+
+        before do
+          subject.examples(json_example)
+        end
+
+        it "adds to the 'response examples' metadata" do
+          expect(api_metadata[:response][:examples]).to eq(json_example)
         end
       end
     end
