--- conflicted
+++ resolved
@@ -1,8 +1,10 @@
 # frozen_string_literal: true
 
-require 'open_api/rswag/specs/request_factory'
-
-<<<<<<< HEAD
+require 'rswag/specs/request_factory'
+
+module Rswag
+  module Specs
+
     RSpec.describe RequestFactory do
       subject { RequestFactory.new(config) }
 
@@ -25,352 +27,331 @@
         it 'builds request hash for given example' do
           expect(request[:verb]).to eq(:get)
           expect(request[:path]).to eq('/blogs')
-=======
-module OpenApi
-  module Rswag
-    module Specs
-      describe RequestFactory do
-        subject { RequestFactory.new(config) }
-
-        before do
-          allow(config).to receive(:get_swagger_doc).and_return(swagger_doc)
->>>>>>> f331e064
-        end
-        let(:config) { double('config') }
-        let(:swagger_doc) { {} }
-        let(:example) { double('example') }
-        let(:metadata) do
-          {
-              path_item: { template: '/blogs' },
-              operation: { verb: :get }
-          }
-        end
-
-        describe '#build_request(metadata, example)' do
-          let(:request) { subject.build_request(metadata, example) }
-
-          it 'builds request hash for given example' do
-            expect(request[:verb]).to eq(:get)
+        end
+
+        context "'path' parameters" do
+          before do
+            metadata[:path_item][:template] = '/blogs/{blog_id}/comments/{id}'
+            metadata[:operation][:parameters] = [
+              { name: 'blog_id', in: :path, type: :number },
+              { name: 'id', in: :path, type: :number }
+            ]
+            allow(example).to receive(:blog_id).and_return(1)
+            allow(example).to receive(:id).and_return(2)
+          end
+
+          it 'builds the path from example values' do
+            expect(request[:path]).to eq('/blogs/1/comments/2')
+          end
+        end
+
+        context "'query' parameters" do
+          before do
+            metadata[:operation][:parameters] = [
+              { name: 'q1', in: :query, type: :string },
+              { name: 'q2', in: :query, type: :string }
+            ]
+            allow(example).to receive(:q1).and_return('foo')
+            allow(example).to receive(:q2).and_return('bar')
+          end
+
+          it "builds the query string from example values" do
+            expect(request[:path]).to eq('/blogs?q1=foo&q2=bar')
+          end
+        end
+
+        context "'query' parameters of type 'array'" do
+          before do
+            metadata[:operation][:parameters] = [
+              { name: 'things', in: :query, type: :array, collectionFormat: collection_format }
+            ]
+            allow(example).to receive(:things).and_return([ 'foo', 'bar' ])
+          end
+
+          context 'collectionFormat = csv' do
+            let(:collection_format) { :csv }
+            it "formats as comma separated values" do
+              expect(request[:path]).to eq('/blogs?things=foo,bar')
+            end
+          end
+
+          context 'collectionFormat = ssv' do
+            let(:collection_format) { :ssv }
+            it "formats as space separated values" do
+              expect(request[:path]).to eq('/blogs?things=foo bar')
+            end
+          end
+
+          context 'collectionFormat = tsv' do
+            let(:collection_format) { :tsv }
+            it "formats as tab separated values" do
+              expect(request[:path]).to eq('/blogs?things=foo\tbar')
+            end
+          end
+
+          context 'collectionFormat = pipes' do
+            let(:collection_format) { :pipes }
+            it "formats as pipe separated values" do
+              expect(request[:path]).to eq('/blogs?things=foo|bar')
+            end
+          end
+
+          context 'collectionFormat = multi' do
+            let(:collection_format) { :multi }
+            it "formats as multiple parameter instances" do
+              expect(request[:path]).to eq('/blogs?things=foo&things=bar')
+            end
+          end
+        end
+
+        context "'header' parameters" do
+          before do
+            metadata[:operation][:parameters] = [ { name: 'Api-Key', in: :header, type: :string } ]
+            allow(example).to receive(:'Api-Key').and_return('foobar')
+          end
+
+          it 'adds names and example values to headers' do
+            expect(request[:headers]).to eq({ 'Api-Key' => 'foobar' })
+          end
+        end
+
+        context 'optional parameters not provided' do
+          before do
+            metadata[:operation][:parameters] = [
+              { name: 'q1', in: :query, type: :string, required: false },
+              { name: 'Api-Key', in: :header, type: :string, required: false }
+            ]
+          end
+
+          it 'builds request hash without them' do
             expect(request[:path]).to eq('/blogs')
-          end
-
-          context "'path' parameters" do
-            before do
-              metadata[:path_item][:template] = '/blogs/{blog_id}/comments/{id}'
+            expect(request[:headers]).to eq({})
+          end
+        end
+
+        context "consumes content" do
+          before do
+            metadata[:operation][:consumes] = [ 'application/json', 'application/xml' ]
+          end
+
+          context "no 'Content-Type' provided" do
+            it "sets 'CONTENT_TYPE' header to first in list" do
+              expect(request[:headers]).to eq('CONTENT_TYPE' => 'application/json')
+            end
+          end
+
+          context "explicit 'Content-Type' provided" do
+            before do
+              allow(example).to receive(:'Content-Type').and_return('application/xml')
+            end
+
+            it "sets 'CONTENT_TYPE' header to example value" do
+              expect(request[:headers]).to eq('CONTENT_TYPE' => 'application/xml')
+            end
+          end
+
+          context 'JSON payload' do
+            before do
+              metadata[:operation][:parameters] = [ { name: 'comment', in: :body, schema: { type: 'object' } } ]
+              allow(example).to receive(:comment).and_return(text: 'Some comment')
+            end
+
+            it "serializes first 'body' parameter to JSON string" do
+              expect(request[:payload]).to eq("{\"text\":\"Some comment\"}")
+            end
+          end
+
+          context 'form payload' do
+            before do
+              metadata[:operation][:consumes] = [ 'multipart/form-data' ]
               metadata[:operation][:parameters] = [
-                  { name: 'blog_id', in: :path, type: :number },
-                  { name: 'id', in: :path, type: :number }
+                { name: 'f1', in: :formData, type: :string },
+                { name: 'f2', in: :formData, type: :string }
               ]
-              allow(example).to receive(:blog_id).and_return(1)
-              allow(example).to receive(:id).and_return(2)
-            end
-
-            it 'builds the path from example values' do
-              expect(request[:path]).to eq('/blogs/1/comments/2')
-            end
-          end
-
-          context "'query' parameters" do
+              allow(example).to receive(:f1).and_return('foo blah')
+              allow(example).to receive(:f2).and_return('bar blah')
+            end
+
+            it 'sets payload to hash of names and example values' do
+              expect(request[:payload]).to eq(
+                'f1' => 'foo blah',
+                'f2' => 'bar blah'
+              )
+            end
+          end
+        end
+
+        context 'produces content' do
+          before do
+            metadata[:operation][:produces] = [ 'application/json', 'application/xml' ]
+          end
+
+          context "no 'Accept' value provided" do
+            it "sets 'HTTP_ACCEPT' header to first in list" do
+              expect(request[:headers]).to eq('HTTP_ACCEPT' => 'application/json')
+            end
+          end
+
+          context "explicit 'Accept' value provided" do
+            before do
+              allow(example).to receive(:'Accept').and_return('application/xml')
+            end
+
+            it "sets 'HTTP_ACCEPT' header to example value" do
+              expect(request[:headers]).to eq('HTTP_ACCEPT' => 'application/xml')
+            end
+          end
+        end
+
+        context 'basic auth' do
+          before do
+            swagger_doc[:securityDefinitions] = { basic: { type: :basic } }
+            ## OA3
+            # swagger_doc[:components] = { securitySchemes: { basic: { type: :basic } } }
+            metadata[:operation][:security] = [ basic: [] ]
+            allow(example).to receive(:Authorization).and_return('Basic foobar')
+          end
+
+          it "sets 'HTTP_AUTHORIZATION' header to example value" do
+            expect(request[:headers]).to eq('HTTP_AUTHORIZATION' => 'Basic foobar')
+          end
+        end
+
+        context 'apiKey' do
+          before do
+            swagger_doc[:securityDefinitions] = { apiKey: { type: :apiKey, name: 'api_key', in: key_location } }
+            ## OA3
+            # swagger_doc[:components] = { securitySchemes: {
+            #   apiKey: { type: :apiKey, name: 'api_key', in: key_location }
+            # } }
+            metadata[:operation][:security] = [ apiKey: [] ]
+            allow(example).to receive(:api_key).and_return('foobar')
+          end
+
+          context 'in query' do
+            let(:key_location) { :query }
+
+            it 'adds name and example value to the query string' do
+              expect(request[:path]).to eq('/blogs?api_key=foobar')
+            end
+          end
+
+          context 'in header' do
+            let(:key_location) { :header }
+
+            it 'adds name and example value to the headers' do
+              expect(request[:headers]).to eq('api_key' => 'foobar')
+            end
+          end
+
+          context 'in header with auth param already added' do
+            let(:key_location) { :header }
             before do
               metadata[:operation][:parameters] = [
-                  { name: 'q1', in: :query, type: :string },
-                  { name: 'q2', in: :query, type: :string }
+                { name: 'q1', in: :query, type: :string },
+                { name: 'api_key', in: :header, type: :string }
               ]
               allow(example).to receive(:q1).and_return('foo')
-              allow(example).to receive(:q2).and_return('bar')
-            end
-
-            it 'builds the query string from example values' do
-              expect(request[:path]).to eq('/blogs?q1=foo&q2=bar')
-            end
-          end
-
-          context "'query' parameters of type 'array'" do
-            before do
-              metadata[:operation][:parameters] = [
-                  { name: 'things', in: :query, type: :array, collectionFormat: collection_format }
-              ]
-              allow(example).to receive(:things).and_return(%w[foo bar])
-            end
-
-            context 'collectionFormat = csv' do
-              let(:collection_format) { :csv }
-              it 'formats as comma separated values' do
-                expect(request[:path]).to eq('/blogs?things=foo,bar')
-              end
-            end
-
-            context 'collectionFormat = ssv' do
-              let(:collection_format) { :ssv }
-              it 'formats as space separated values' do
-                expect(request[:path]).to eq('/blogs?things=foo bar')
-              end
-            end
-
-            context 'collectionFormat = tsv' do
-              let(:collection_format) { :tsv }
-              it 'formats as tab separated values' do
-                expect(request[:path]).to eq('/blogs?things=foo\tbar')
-              end
-            end
-
-            context 'collectionFormat = pipes' do
-              let(:collection_format) { :pipes }
-              it 'formats as pipe separated values' do
-                expect(request[:path]).to eq('/blogs?things=foo|bar')
-              end
-            end
-
-            context 'collectionFormat = multi' do
-              let(:collection_format) { :multi }
-              it 'formats as multiple parameter instances' do
-                expect(request[:path]).to eq('/blogs?things=foo&things=bar')
-              end
-            end
-          end
-
-          context "'header' parameters" do
-            before do
-              metadata[:operation][:parameters] = [{ name: 'Api-Key', in: :header, type: :string }]
-              allow(example).to receive(:'Api-Key').and_return('foobar')
-            end
-
-            it 'adds names and example values to headers' do
-              expect(request[:headers]).to eq('Api-Key' => 'foobar')
-            end
-          end
-
-          context 'optional parameters not provided' do
-            before do
-              metadata[:operation][:parameters] = [
-                  { name: 'q1', in: :query, type: :string, required: false },
-                  { name: 'Api-Key', in: :header, type: :string, required: false }
-              ]
-            end
-
-            it 'builds request hash without them' do
-              expect(request[:path]).to eq('/blogs')
-              expect(request[:headers]).to eq({})
-            end
-          end
-
-          context 'consumes content' do
-            before do
-              metadata[:operation][:consumes] = ['application/json', 'application/xml']
-            end
-
-            context "no 'Content-Type' provided" do
-              it "sets 'CONTENT_TYPE' header to first in list" do
-                expect(request[:headers]).to eq('CONTENT_TYPE' => 'application/json')
-              end
-            end
-
-            context "explicit 'Content-Type' provided" do
-              before do
-                allow(example).to receive(:'Content-Type').and_return('application/xml')
-              end
-
-              it "sets 'CONTENT_TYPE' header to example value" do
-                expect(request[:headers]).to eq('CONTENT_TYPE' => 'application/xml')
-              end
-            end
-
-            context 'JSON payload' do
-              before do
-                metadata[:operation][:parameters] = [{ name: :comment, in: :body, schema: { type: 'object' } }]
-                allow(example).to receive(:comment).and_return(text: 'Some comment')
-              end
-
-              it "serializes first 'body' parameter to JSON string" do
-                expect(request[:payload]).to eq('{"text":"Some comment"}')
-              end
-            end
-
-            context 'form payload' do
-              before do
-                metadata[:operation][:consumes] = ['multipart/form-data']
-                metadata[:operation][:parameters] = [
-                    { name: 'f1', in: :formData, type: :string },
-                    { name: 'f2', in: :formData, type: :string }
-                ]
-                allow(example).to receive(:f1).and_return('foo blah')
-                allow(example).to receive(:f2).and_return('bar blah')
-              end
-
-              it 'sets payload to hash of names and example values' do
-                expect(request[:payload]).to eq(
-                                                 'f1' => 'foo blah',
-                                                 'f2' => 'bar blah'
-                                             )
-              end
-            end
-          end
-
-          context 'produces content' do
-            before do
-              metadata[:operation][:produces] = ['application/json', 'application/xml']
-            end
-
-            context "no 'Accept' value provided" do
-              it "sets 'HTTP_ACCEPT' header to first in list" do
-                expect(request[:headers]).to eq('HTTP_ACCEPT' => 'application/json')
-              end
-            end
-
-            context "explicit 'Accept' value provided" do
-              before do
-                allow(example).to receive(:Accept).and_return('application/xml')
-              end
-
-              it "sets 'HTTP_ACCEPT' header to example value" do
-                expect(request[:headers]).to eq('HTTP_ACCEPT' => 'application/xml')
-              end
-            end
-          end
-
-          context 'basic auth' do
-            before do
-              swagger_doc[:components] = { securitySchemes: {
-                  basic: { type: :basic }
-              }
-              }
-              metadata[:operation][:security] = [basic: []]
-              allow(example).to receive(:Authorization).and_return('Basic foobar')
-            end
-
-            it "sets 'HTTP_AUTHORIZATION' header to example value" do
-              expect(request[:headers]).to eq('HTTP_AUTHORIZATION' => 'Basic foobar')
-            end
-          end
-
-          context 'apiKey' do
-            before do
-              swagger_doc[:components] = { securitySchemes: {
-                  apiKey: { type: :apiKey, name: 'api_key', in: key_location }
-              }
-              }
-              metadata[:operation][:security] = [apiKey: []]
               allow(example).to receive(:api_key).and_return('foobar')
             end
 
-            context 'in query' do
-              let(:key_location) { :query }
-
-              it 'adds name and example value to the query string' do
-                expect(request[:path]).to eq('/blogs?api_key=foobar')
-              end
-            end
-
-            context 'in header' do
-              let(:key_location) { :header }
-
-              it 'adds name and example value to the headers' do
-                expect(request[:headers]).to eq('api_key' => 'foobar')
-              end
-            end
-
-            context 'in header with auth param already added' do
-              let(:key_location) { :header }
-              before do
-                metadata[:operation][:parameters] = [
-                    { name: 'q1', in: :query, type: :string },
-                    { name: 'api_key', in: :header, type: :string }
-                ]
-                allow(example).to receive(:q1).and_return('foo')
-                allow(example).to receive(:api_key).and_return('foobar')
-              end
-
-              it 'adds authorization parameter only once' do
-                expect(request[:headers]).to eq('api_key' => 'foobar')
-                expect(metadata[:operation][:parameters].size).to eq 2
-              end
-            end
-          end
-
-          context 'oauth2' do
-            before do
-              swagger_doc[:components] = { securitySchemes: {
-                  oauth2: { type: :oauth2, scopes: ['read:blogs'] }
-              }
-              }
-              metadata[:operation][:security] = [oauth2: ['read:blogs']]
-              allow(example).to receive(:Authorization).and_return('Bearer foobar')
-            end
-
-            it "sets 'HTTP_AUTHORIZATION' header to example value" do
-              expect(request[:headers]).to eq('HTTP_AUTHORIZATION' => 'Bearer foobar')
-            end
-          end
-
-          context 'paired security requirements' do
-            before do
-              swagger_doc[:components] = { securitySchemes: {
-                  basic: { type: :basic },
-                  api_key: { type: :apiKey, name: 'api_key', in: :query }
-              }
-              }
-              metadata[:operation][:security] = [{ basic: [], api_key: [] }]
-              allow(example).to receive(:Authorization).and_return('Basic foobar')
-              allow(example).to receive(:api_key).and_return('foobar')
-            end
-
-            it 'sets both params to example values' do
-              expect(request[:headers]).to eq('HTTP_AUTHORIZATION' => 'Basic foobar')
-              expect(request[:path]).to eq('/blogs?api_key=foobar')
-            end
-          end
-
-          context 'path-level parameters' do
-            before do
-              metadata[:operation][:parameters] = [{ name: 'q1', in: :query, type: :string }]
-              metadata[:path_item][:parameters] = [{ name: 'q2', in: :query, type: :string }]
-              allow(example).to receive(:q1).and_return('foo')
-              allow(example).to receive(:q2).and_return('bar')
-            end
-
-            it 'populates operation and path level parameters ' do
-              expect(request[:path]).to eq('/blogs?q1=foo&q2=bar')
-            end
-          end
-
-          context 'referenced parameters' do
-            before do
-              swagger_doc[:parameters] = { q1: { name: 'q1', in: :query, type: :string } }
-              metadata[:operation][:parameters] = [{ '$ref' => '#/parameters/q1' }]
-              allow(example).to receive(:q1).and_return('foo')
-            end
-
-            it 'uses the referenced metadata to build the request' do
-              expect(request[:path]).to eq('/blogs?q1=foo')
-            end
-          end
-
-          context 'global basePath' do
-            before { swagger_doc[:basePath] = '/api' }
-
-            it 'prepends to the path' do
-              expect(request[:path]).to eq('/api/blogs')
-            end
-          end
-
-          context 'global consumes' do
-            before { swagger_doc[:consumes] = ['application/xml'] }
-
-            it "defaults 'CONTENT_TYPE' to global value(s)" do
-              expect(request[:headers]).to eq('CONTENT_TYPE' => 'application/xml')
-            end
-          end
-
-          context 'global security requirements' do
-            before do
-              swagger_doc[:components] = {securitySchemes: { apiKey: { type: :apiKey, name: 'api_key', in: :query } }}
-              swagger_doc[:security] = [apiKey: []]
-              allow(example).to receive(:api_key).and_return('foobar')
-            end
-
-            it 'applieds the scheme by default' do
-              expect(request[:path]).to eq('/blogs?api_key=foobar')
-            end
+            it 'adds authorization parameter only once' do
+              expect(request[:headers]).to eq('api_key' => 'foobar')
+              expect(metadata[:operation][:parameters].size).to eq 2
+            end
+          end
+        end
+
+        context 'oauth2' do
+          before do
+            swagger_doc[:securityDefinitions] = { oauth2: { type: :oauth2, scopes: [ 'read:blogs' ] } }
+            ## OA3
+            # swagger_doc[:components] = { securitySchemes: {
+            #     oauth2: { type: :oauth2, scopes: ['read:blogs'] }
+            # } }
+            metadata[:operation][:security] = [ oauth2: [ 'read:blogs' ] ]
+            allow(example).to receive(:Authorization).and_return('Bearer foobar')
+          end
+
+          it "sets 'HTTP_AUTHORIZATION' header to example value" do
+            expect(request[:headers]).to eq('HTTP_AUTHORIZATION' => 'Bearer foobar')
+          end
+        end
+
+        context 'paired security requirements' do
+          before do
+            swagger_doc[:securityDefinitions] = {
+              basic: { type: :basic },
+              api_key: { type: :apiKey, name: 'api_key', in: :query }
+            }
+            ## OA3
+            # swagger_doc[:components] = { securitySchemes: {
+            #     basic: { type: :basic },
+            #     api_key: { type: :apiKey, name: 'api_key', in: :query }
+            # } }
+            metadata[:operation][:security] = [ { basic: [], api_key: [] } ]
+            allow(example).to receive(:Authorization).and_return('Basic foobar')
+            allow(example).to receive(:api_key).and_return('foobar')
+          end
+
+          it "sets both params to example values" do
+            expect(request[:headers]).to eq('HTTP_AUTHORIZATION' => 'Basic foobar')
+            expect(request[:path]).to eq('/blogs?api_key=foobar')
+          end
+        end
+
+        context "path-level parameters" do
+          before do
+            metadata[:operation][:parameters] = [ { name: 'q1', in: :query, type: :string } ]
+            metadata[:path_item][:parameters] = [ { name: 'q2', in: :query, type: :string } ]
+            allow(example).to receive(:q1).and_return('foo')
+            allow(example).to receive(:q2).and_return('bar')
+          end
+
+          it "populates operation and path level parameters " do
+            expect(request[:path]).to eq('/blogs?q1=foo&q2=bar')
+          end
+        end
+
+        context 'referenced parameters' do
+          before do
+            swagger_doc[:parameters] = { q1: { name: 'q1', in: :query, type: :string } }
+            metadata[:operation][:parameters] = [ { '$ref' => '#/parameters/q1' } ]
+            allow(example).to receive(:q1).and_return('foo')
+          end
+
+          it 'uses the referenced metadata to build the request' do
+            expect(request[:path]).to eq('/blogs?q1=foo')
+          end
+        end
+
+        context 'global basePath' do
+          before { swagger_doc[:basePath] = '/api' }
+
+          it 'prepends to the path' do
+            expect(request[:path]).to eq('/api/blogs')
+          end
+        end
+
+        context "global consumes" do
+          before { swagger_doc[:consumes] = [ 'application/xml' ] }
+
+          it "defaults 'CONTENT_TYPE' to global value(s)" do
+            expect(request[:headers]).to eq('CONTENT_TYPE' => 'application/xml')
+          end
+        end
+
+        context "global security requirements" do
+          before do
+            swagger_doc[:securityDefinitions] = { apiKey: { type: :apiKey, name: 'api_key', in: :query } }
+            ## OA3
+            # swagger_doc[:components] = { securitySchemes: { apiKey: { type: :apiKey, name: 'api_key', in: :query } } }
+            swagger_doc[:security] = [ apiKey: [] ]
+            allow(example).to receive(:api_key).and_return('foobar')
+          end
+
+          it 'applieds the scheme by default' do
+            expect(request[:path]).to eq('/blogs?api_key=foobar')
           end
         end
       end
