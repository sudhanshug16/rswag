--- conflicted
+++ resolved
@@ -18,22 +18,14 @@
         if env['REQUEST_METHOD'] == 'GET' && File.file?(filename)
           swagger = parse_file(filename)
           @config.swagger_filter.call(swagger, env) unless @config.swagger_filter.nil?
-<<<<<<< HEAD
-          headers = { 'Content-Type' => 'application/json' }.merge(@config.swagger_headers || {})
+          mime = Rack::Mime.mime_type(::File.extname(path), 'text/plain')
+          headers = { 'Content-Type' => mime }.merge(@config.swagger_headers || {})
+          body = unload_swagger(filename, swagger)
 
           return [
             '200',
             headers,
-            [ JSON.dump(swagger) ]
-=======
-          mime = Rack::Mime.mime_type(::File.extname(path), 'text/plain')
-          body = unload_swagger(filename, swagger)
-
-          return [
-            '200',
-            { 'Content-Type' => mime },
             [ body ]
->>>>>>> 05dfd08f
           ]
         end
 
