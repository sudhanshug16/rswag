--- conflicted
+++ resolved
@@ -2,12 +2,7 @@
 
 require 'swagger_helper'
 
-<<<<<<< HEAD
 RSpec.describe 'Auth Tests API', type: :request, swagger_doc: 'v1/swagger.json' do
-
-=======
-describe 'Auth Tests API', type: :request, swagger_doc: 'v1/swagger.json' do
->>>>>>> f331e064
   path '/auth-tests/basic' do
     post 'Authenticates with basic auth' do
       tags 'Auth Tests'
