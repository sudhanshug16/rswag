class Blog < ActiveRecord::Base
  validates :content, presence: true

  def as_json(options)
    {
      id: id,
      title: title,
<<<<<<< HEAD
      content: content,
      thumbnail: thumbnail
=======
      content: nil
>>>>>>> 521ab14e
    }
  end
end<|MERGE_RESOLUTION|>--- conflicted
+++ resolved
@@ -5,12 +5,8 @@
     {
       id: id,
       title: title,
-<<<<<<< HEAD
-      content: content,
+      content: nil,
       thumbnail: thumbnail
-=======
-      content: nil
->>>>>>> 521ab14e
     }
   end
 end