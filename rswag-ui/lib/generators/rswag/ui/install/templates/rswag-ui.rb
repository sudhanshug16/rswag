--- conflicted
+++ resolved
@@ -6,13 +6,9 @@
   # NOTE: If you're using rspec-api to expose Swagger files (under swagger_root) as JSON or YAML endpoints,
   # then the list below should correspond to the relative paths for those endpoints
 
-<<<<<<< HEAD
-  c.swagger_endpoint '/api-docs/v1/swagger.json', 'API V1 Docs'
+  c.swagger_endpoint '/api-docs/v1/swagger.yaml', 'API V1 Docs'
 
   # Add Basic Auth in case your API is private
   # c.basic_auth_enabled = true
   # c.basic_auth_credentials 'username', 'password'
-=======
-  c.swagger_endpoint '/api-docs/v1/swagger.yaml', 'API V1 Docs'
->>>>>>> 63f01962
 end